use std::{
    convert::Infallible,
    hint::unreachable_unchecked,
    io::{Error, ErrorKind},
};

use thiserror::Error as ThisError;

use crate::h1::{
    codec::{decoder::DecodeError, encoder::EncodeError},
    payload::PayloadError,
};

#[cfg(feature = "parsed")]
#[derive(ThisError, Debug)]
pub enum ParseError {
    #[error("Uninitialized cookie jar")]
    UninitializedCookieJar,
    #[cfg(feature = "parsed")]
    #[error("http cookie parsing error {0}")]
    CookieParseError(#[from] cookie::ParseError),
    #[error("Invalid Header Value")]
    InvalidHeaderValue,
    #[error("Invalid content type")]
    InvalidContentType,
    #[error("SerDe error {0}")]
    Serde(#[from] serde_urlencoded::de::Error),
    #[error("http error {0}")]
    Http(#[from] HttpError),
    #[error("Previous returned error")]
    Previous,
}

#[derive(ThisError, Debug)]
pub enum HttpError {
    #[error("http1 Encode error {0}")]
    H1EncodeError(#[from] EncodeError),
    #[error("http2 decode error {0}")]
    H1DecodeError(#[from] DecodeError),
    #[error("receive body error {0}")]
    PayloadError(#[from] PayloadError),
    #[error("H2 error {0}")]
    H2Error(#[from] crate::h2::Error),
    #[error("IO error {0}")]
    IOError(#[from] std::io::Error),
<<<<<<< HEAD
    #[error("Cookie error {0}")]
    CookieError(#[from] ExtractError),
    #[cfg(feature = "parsed")]
    #[error("SerDe error {0}")]
    SerDeError(#[from] serde_urlencoded::de::Error),
    #[cfg(feature = "parsed")]
    #[error("Multer Error")]
    MulterError(#[from] multer::Error),
=======
>>>>>>> a818b597
}

impl From<Infallible> for HttpError {
    fn from(_: Infallible) -> Self {
        unsafe { unreachable_unchecked() }
    }
}

impl Clone for HttpError {
    fn clone(&self) -> Self {
        match self {
            Self::IOError(e) => Self::IOError(Error::new(ErrorKind::Other, e.to_string())),
            _ => self.clone(),
        }
    }
}

#[derive(ThisError, Debug)]
pub enum EncodeDecodeError<T> {
    #[error("encode/decode error {0}")]
    EncodeDecode(#[from] std::io::Error),
    #[error("http error {0}")]
    Http(T),
}<|MERGE_RESOLUTION|>--- conflicted
+++ resolved
@@ -29,6 +29,8 @@
     Http(#[from] HttpError),
     #[error("Previous returned error")]
     Previous,
+    #[error("Multer Error")]
+    MulterError(#[from] multer::Error),
 }
 
 #[derive(ThisError, Debug)]
@@ -43,17 +45,6 @@
     H2Error(#[from] crate::h2::Error),
     #[error("IO error {0}")]
     IOError(#[from] std::io::Error),
-<<<<<<< HEAD
-    #[error("Cookie error {0}")]
-    CookieError(#[from] ExtractError),
-    #[cfg(feature = "parsed")]
-    #[error("SerDe error {0}")]
-    SerDeError(#[from] serde_urlencoded::de::Error),
-    #[cfg(feature = "parsed")]
-    #[error("Multer Error")]
-    MulterError(#[from] multer::Error),
-=======
->>>>>>> a818b597
 }
 
 impl From<Infallible> for HttpError {
