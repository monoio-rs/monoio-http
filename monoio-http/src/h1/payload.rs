--- conflicted
+++ resolved
@@ -35,20 +35,7 @@
     Io(#[from] io::Error),
 }
 
-<<<<<<< HEAD
 #[derive(Debug)]
-=======
-impl Clone for PayloadError {
-    fn clone(&self) -> Self {
-        match self {
-            Self::Io(e) => Self::Io(Error::new(ErrorKind::Other, e.to_string())),
-            _ => self.clone(),
-        }
-    }
-}
-
-#[derive(Debug, Clone)]
->>>>>>> 57d5b9b0
 pub enum Payload<D = Bytes, E = HttpError>
 where
     D: IoBuf,
